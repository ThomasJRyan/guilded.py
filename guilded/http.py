--- conflicted
+++ resolved
@@ -705,7 +705,6 @@
         }
         return self.request(Route('GET', f'/channels/{channel_id}/announcements'), params=params)
 
-<<<<<<< HEAD
     def get_pinned_announcements(self, channel_id: str):
         return self.request(Route('GET', f'/channels/{channel_id}/pinnedannouncements'))
 
@@ -715,10 +714,9 @@
             'isPinned': pinned
         }
         return self.request(route, json=payload)
-=======
+
     def delete_announcement(self, channel_id: str, announcement_id: str):
         return self.request(Route('DELETE', f'/channels/{channel_id}/announcements/{announcement_id}'))
->>>>>>> 17361408
 
     # /reactions
 
