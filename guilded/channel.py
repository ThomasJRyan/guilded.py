--- conflicted
+++ resolved
@@ -953,7 +953,6 @@
             return f'{self.channel.share_url}/{self.id}'
         return None
 
-<<<<<<< HEAD
     @property
     def replies(self):
         return list(self._replies.values())
@@ -991,14 +990,13 @@
         Unpin (unsticky) this announcement. This is an alias of :meth:`.sticky`.
         """
         return await self.unsticky()
-=======
+
     async def delete(self):
         """|coro|
 
         Delete this announcement.
         """
         await self._state.delete_announcement(self.channel.id, self.id)
->>>>>>> 17361408
 
 
 class AnnouncementChannel(guilded.abc.TeamChannel):
